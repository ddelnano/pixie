/*
 * Copyright 2018- The Pixie Authors.
 *
 * Licensed under the Apache License, Version 2.0 (the "License");
 * you may not use this file except in compliance with the License.
 * You may obtain a copy of the License at
 *
 *     http://www.apache.org/licenses/LICENSE-2.0
 *
 * Unless required by applicable law or agreed to in writing, software
 * distributed under the License is distributed on an "AS IS" BASIS,
 * WITHOUT WARRANTIES OR CONDITIONS OF ANY KIND, either express or implied.
 * See the License for the specific language governing permissions and
 * limitations under the License.
 *
 * SPDX-License-Identifier: Apache-2.0
 */

#pragma once
#include <memory>
#include <string>
#include <utility>

#include <absl/container/flat_hash_map.h>
#include <absl/container/flat_hash_set.h>
#include <pypa/ast/ast.hh>

#include "src/carnot/planner/ast/ast_visitor.h"
#include "src/carnot/planner/ir/ast_utils.h"
#include "src/carnot/planner/ir/ir.h"
#include "src/carnot/planner/ir/pattern_match.h"

namespace px {
namespace carnot {
namespace planner {
namespace compiler {

// Forward declaration necessary because FuncObjects are the methods in QLObject but
// are QLObjects themselves. Fully declared in "src/carnot/planner/objects/funcobject.h".
class FuncObject;

enum class QLObjectType {
  kMisc = 0,
  kDataframe,
  kFunction,
  kExpr,
  kList,
  kTuple,
  kNone,
  kPLModule,
  kMetadata,
  kVisualization,
  kType,
  kFlags,
  // General module type.
  kModule,
  kTraceModule,
  kTraceProgram,
  kDict,
  kTracingVariable,
  kProbe,
  kSharedObjectTraceTarget,
  kKProbeTraceTarget,
  kProcessTarget,
  kLabelSelectorTarget,
  kExporter,
  kOTelEndpoint,
  kOTelDataContainer,
<<<<<<< HEAD
  kLogModule,
=======
  kClickHouseRows,
>>>>>>> d4fa9545
};

std::string QLObjectTypeString(QLObjectType type);

class TypeDescriptor {
 public:
  constexpr TypeDescriptor(const std::string_view name, QLObjectType type)
      : name_(name), type_(type) {}
  const std::string_view& name() const { return name_; }
  const QLObjectType& type() const { return type_; }

 protected:
  const std::string_view name_;
  QLObjectType type_;
};

class QLObject;
// Alias for convenience.
using QLObjectPtr = std::shared_ptr<QLObject>;

class QLObject {
 public:
  virtual ~QLObject() = default;

  static StatusOr<QLObjectPtr> FromIRNode(CompilerState* compiler_state, IRNode* node,
                                          ASTVisitor* ast_visitor);

  /**
   * @brief Gets the Method with specified name.
   *
   * @param name the method to grab
   * @return ptr to the method. nullptr if not found.
   */
  StatusOr<std::shared_ptr<FuncObject>> GetMethod(std::string_view name) const {
    if (!methods_.contains(name)) {
      return CreateError("'$0' object has no attribute '$1'", type_descriptor_.name(), name);
    }
    return methods_.find(name)->second;
  }

  /**
   * @brief Gets the method that runs when the instantiated object is Called Directly
   * ie
   * ```
   * df = px.DataFrame(...)
   * # dataframe object called
   * df()
   * ```
   *
   * @return StatusOr<std::shared_ptr<FuncObject>>
   */
  StatusOr<std::shared_ptr<FuncObject>> GetCallMethod() const {
    if (!HasMethod(kCallMethodName)) {
      return CreateError("'$0' object is not callable", type_descriptor_.name());
    }
    return GetMethod(kCallMethodName);
  }

  /**
   * @brief Get the method that runs when this object is called with a subscript.
   * ie
   * ```
   * df = px.DataFrame(...)
   * a = dataframe[12 == 2]
   * ```
   *
   * @return StatusOr<std::shared_ptr<FuncObject>>
   */
  StatusOr<std::shared_ptr<FuncObject>> GetSubscriptMethod() const {
    if (!HasMethod(kSubscriptMethodName)) {
      return CreateError("'$0' object is not subscriptable", type_descriptor_.name());
    }
    return GetMethod(kSubscriptMethodName);
  }

  /**
   * @brief Returns whether object has a method with `name`
   *
   * @param name the string name of the method.
   * @return whether the object has the method.
   */
  bool HasMethod(std::string_view name) const { return methods_.find(name) != methods_.end(); }

  bool HasSubscriptMethod() const { return HasMethod(kSubscriptMethodName); }
  bool HasCallMethod() const { return HasMethod(kCallMethodName); }

  virtual bool CanAssignAttribute(std::string_view /*attr_name*/) const { return true; }
  Status AssignAttribute(std::string_view attr_name, QLObjectPtr object);

  StatusOr<std::shared_ptr<QLObject>> GetAttribute(const pypa::AstPtr& ast,
                                                   std::string_view attr_name) const;
  bool HasAttribute(std::string_view name) const {
    return HasNonMethodAttribute(name) || HasMethod(name);
  }

  /**
   * @brief Returns the name of all attributes that are not methods.
   *
   * @return absl::flat_hash_set<std::string> the set of all attributes.
   */
  absl::flat_hash_set<std::string> AllAttributes() const {
    absl::flat_hash_set<std::string> attrs;
    for (const auto& [k, v] : attributes_) {
      PX_UNUSED(v);
      attrs.insert(k);
    }
    return attrs;
  }

  const TypeDescriptor& type_descriptor() const { return type_descriptor_; }
  virtual std::string name() const { return std::string(type_descriptor_.name()); }
  QLObjectType type() const { return type_descriptor_.type(); }

  /**
   * @brief Returns whether this Object contains a valid node.
   *
   * @return the Node is not null.
   */

  bool HasAstPtr() const { return ast_ != nullptr; }

  /**
   * @brief Creates an error for this objects. Packages checks to make sure you have an ir node for
   * line,col error resporting. Defaults to standard error in case an ir node is nonexistant..
   *
   * @return Status
   */
  template <typename... Args>
  Status CreateError(Args... args) const {
    DCHECK(HasAstPtr());
    if (HasAstPtr()) {
      return CreateAstError(ast_, args...);
    }
    return error::InvalidArgument(args...);
  }

  /**
   * @brief Sets the docstring of this object, but doesn't add the property.
   *
   * PP-2142 needed to get around the fact that IR nodes are necessary to
   * make QLObject strings.
   *
   * @param doc_string
   * @return Status
   */
  Status SetDocString(const std::string& doc_string);

  const std::string& doc_string() const { return doc_string_; }

  // Methods are all of the methods available. Exposed to make testing easier.
  const absl::flat_hash_map<std::string, std::shared_ptr<FuncObject>>& methods() const {
    return methods_;
  }

  const absl::flat_hash_map<std::string, QLObjectPtr>& attributes() const { return attributes_; }

  void SetAst(pypa::AstPtr ast) { ast_ = std::move(ast); }

 protected:
  /**
   * @brief Construct a new QLObject. The type_descriptor must be a static member of the class.
   *
   *
   * @param type_descriptor the type descriptor
   * @param node the node to store in the QLObject. Can be null if not necessary for the
   * implementation of the QLObject.
   */
  QLObject(const TypeDescriptor& type_descriptor, pypa::AstPtr ast, ASTVisitor* ast_visitor)
      : type_descriptor_(type_descriptor), ast_(std::move(ast)), ast_visitor_(ast_visitor) {}

  QLObject(const TypeDescriptor& type_descriptor, ASTVisitor* ast_visitor)
      : QLObject(type_descriptor, nullptr, ast_visitor) {}

  /**
   * @brief Adds a method to the object. Used by QLObject derived classes to define methods.
   *
   * @param name name to reference for the method.
   * @param func_object the function object that represents the Method.
   */
  void AddMethod(const std::string& name, std::shared_ptr<FuncObject> func_object) {
    DCHECK(!HasMethod(name)) << "already exists.";
    methods_[name] = func_object;
  }

  /**
   * @brief Defines a call method for the object.
   *
   * @param func_object the func to set as the call method.
   */
  void AddCallMethod(std::shared_ptr<FuncObject> func_object) {
    AddMethod(kCallMethodName, func_object);
  }

  void AddSubscriptMethod(std::shared_ptr<FuncObject> func_object);

  /**
   * @brief Returns true if this Object has an attribute that's not a method.
   *
   * @param name the attribute name.
   * @return true if object does have attribute.
   * @return false if object does not have attribute.
   */
  virtual bool HasNonMethodAttribute(std::string_view name) const {
    return attributes_.contains(name);
  }

  /**
   * @brief nvi for GetAttributeImpl. Necessary so that dataframes, which have any value
   * as a possible attribute (because we don't know their column names) are able to override
   * and implement their own.
   *
   */
  virtual StatusOr<std::shared_ptr<QLObject>> GetAttributeImpl(const pypa::AstPtr& ast,
                                                               std::string_view attr_name) const {
    DCHECK(HasNonMethodAttribute(attr_name));
    if (!attributes_.contains(attr_name)) {
      return CreateAstError(ast, "$0 does not contain attribute '$1'", type_descriptor_.name(),
                            attr_name);
    }
    return attributes_.at(attr_name);
  }

  // Reserved keyword for call.
  inline static constexpr char kCallMethodName[] = "__call__";
  inline static constexpr char kDocStringAttributeName[] = "__doc__";
  inline static constexpr char kSubscriptMethodName[] = "__getitem__";

  ASTVisitor* ast_visitor() const { return ast_visitor_; }

  // The doc string of this object. Every object in Python has a doc string and documentation
  // implementations are much simpler if we can make that assumption here.
  std::string doc_string_;

 private:
  StatusOr<std::shared_ptr<QLObject>> GetAttributeInternal(const pypa::AstPtr& ast,
                                                           std::string_view attr_name) const;

  absl::flat_hash_map<std::string, std::shared_ptr<FuncObject>> methods_;
  absl::flat_hash_map<std::string, QLObjectPtr> attributes_;

  TypeDescriptor type_descriptor_;
  pypa::AstPtr ast_ = nullptr;
  ASTVisitor* ast_visitor_ = nullptr;
};

}  // namespace compiler
}  // namespace planner
}  // namespace carnot
}  // namespace px<|MERGE_RESOLUTION|>--- conflicted
+++ resolved
@@ -66,11 +66,8 @@
   kExporter,
   kOTelEndpoint,
   kOTelDataContainer,
-<<<<<<< HEAD
   kLogModule,
-=======
   kClickHouseRows,
->>>>>>> d4fa9545
 };
 
 std::string QLObjectTypeString(QLObjectType type);
